--- conflicted
+++ resolved
@@ -74,11 +74,7 @@
 		if (mimeType == null) {
 			return true;
 		}
-<<<<<<< HEAD
-		for(MimeType candidate : this.encodableMimeTypes) {
-=======
 		for (MimeType candidate : this.encodableMimeTypes) {
->>>>>>> 834fc5e1
 			if (candidate.isCompatibleWith(mimeType)) {
 				return true;
 			}
